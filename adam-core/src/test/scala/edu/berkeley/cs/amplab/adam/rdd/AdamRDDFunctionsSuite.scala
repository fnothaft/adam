--- conflicted
+++ resolved
@@ -15,14 +15,15 @@
  */
 package edu.berkeley.cs.amplab.adam.rdd
 
-<<<<<<< HEAD
-import org.apache.spark.rdd.RDD
-import edu.berkeley.cs.amplab.adam.avro.{ADAMRecord, ADAMPileup, Base, ADAMNucleotideContig}
-import edu.berkeley.cs.amplab.adam.models.{SequenceRecord, SequenceDictionary}
-=======
-import edu.berkeley.cs.amplab.adam.avro.{ADAMRecord, ADAMPileup, Base, ADAMGenotype, ADAMVariant}
-import edu.berkeley.cs.amplab.adam.models.{ADAMVariantContext, SequenceDictionary}
->>>>>>> 00b851d4
+import edu.berkeley.cs.amplab.adam.avro.{ADAMRecord, 
+                                         ADAMPileup, 
+                                         Base, 
+                                         ADAMNucleotideContig, 
+                                         ADAMGenotype, 
+                                         ADAMVariant}
+import edu.berkeley.cs.amplab.adam.models.{ADAMVariantContext, 
+                                           SequenceDictionary,
+                                           SequenceRecord}
 import edu.berkeley.cs.amplab.adam.util.SparkFunSuite
 import edu.berkeley.cs.amplab.adam.rdd.AdamContext._
 import org.apache.spark.rdd.RDD
@@ -332,7 +333,6 @@
     assert(rods.filter(_.position.pos == 2L).filter(_.position.refId == 1).first.pileups.forall(_.getReadBase == Base.G))
   }
 
-<<<<<<< HEAD
   sparkTest ("can remap contig ids") {
     val dict = SequenceDictionary(SequenceRecord(0, "chr0", 1000L, "http://bigdatagenomics.github.io/chr0.fa"),
                                   SequenceRecord(1, "chr1", 1000L, "http://bigdatagenomics.github.io/chr0.fa"))
@@ -405,7 +405,6 @@
     assert(dict("chr1").length === 900L)
   }
 
-=======
   sparkTest("recover samples from variant context") {
     val variant0 = ADAMVariant.newBuilder()
       .setPosition(0L)
@@ -483,5 +482,4 @@
     assert(sequenceDict("chr0").id === 0)
     assert(sequenceDict(0).name === "chr0")
   }
->>>>>>> 00b851d4
 }