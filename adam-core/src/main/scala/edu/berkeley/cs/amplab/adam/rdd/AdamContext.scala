/*
 * Copyright (c) 2013. Regents of the University of California
 *
 * Licensed under the Apache License, Version 2.0 (the "License");
 * you may not use this file except in compliance with the License.
 * You may obtain a copy of the License at
 *
 *     http://www.apache.org/licenses/LICENSE-2.0
 *
 * Unless required by applicable law or agreed to in writing, software
 * distributed under the License is distributed on an "AS IS" BASIS,
 * WITHOUT WARRANTIES OR CONDITIONS OF ANY KIND, either express or implied.
 * See the License for the specific language governing permissions and
 * limitations under the License.
 */
package edu.berkeley.cs.amplab.adam.rdd

<<<<<<< HEAD
import edu.berkeley.cs.amplab.adam.avro.{ADAMPileup, 
                                         ADAMRecord, 
                                         ADAMGenotype, 
                                         ADAMVariant, 
                                         ADAMVariantDomain, 
                                         ADAMNucleotideContig}
import parquet.hadoop.ParquetInputFormat
import parquet.avro.{AvroParquetInputFormat, AvroReadSupport}
import parquet.hadoop.util.ContextUtil
import org.apache.hadoop.mapreduce.Job
import parquet.filter.UnboundRecordFilter
import org.apache.avro.Schema
import org.apache.avro.specific.SpecificRecord
=======
import edu.berkeley.cs.amplab.adam.avro.{ADAMPileup, ADAMRecord, ADAMGenotype, ADAMVariant, ADAMVariantDomain}
import edu.berkeley.cs.amplab.adam.converters.{SAMRecordConverter, VariantContextConverter}
import edu.berkeley.cs.amplab.adam.models._
import edu.berkeley.cs.amplab.adam.models.ADAMRod
>>>>>>> 00b851d4
import edu.berkeley.cs.amplab.adam.rich.{RichRDDReferenceRecords, RichADAMRecord}
import edu.berkeley.cs.amplab.adam.rich.RichRDDReferenceRecords._
import edu.berkeley.cs.amplab.adam.projections.{ADAMRecordField, Projection, ADAMVariantAnnotations}
import edu.berkeley.cs.amplab.adam.rich.RichRDDReferenceRecords._
import fi.tkk.ics.hadoop.bam.{SAMRecordWritable, AnySAMInputFormat, VariantContextWritable, VCFInputFormat}
import fi.tkk.ics.hadoop.bam.util.{SAMHeaderReader, VCFHeaderReader, WrapSeekable}
import java.util.regex.Pattern
import net.sf.samtools.SAMFileHeader
import org.apache.avro.Schema
import org.apache.avro.specific.SpecificRecord
import org.apache.hadoop.fs.{FileSystem, Path}
import org.apache.hadoop.io.LongWritable
import org.apache.hadoop.mapreduce.Job
import org.apache.spark.{Logging, SparkContext}
import org.apache.hadoop.fs.{FileSystem, Path}
<<<<<<< HEAD
import fi.tkk.ics.hadoop.bam.util.SAMHeaderReader
import edu.berkeley.cs.amplab.adam.projections.{ADAMRecordField, Projection, ADAMNucleotideContigField}
import edu.berkeley.cs.amplab.adam.projections.ADAMVariantAnnotations
import edu.berkeley.cs.amplab.adam.converters.{SAMRecordConverter, VariantContextConverter}
import edu.berkeley.cs.amplab.adam.rich.RichRDDReferenceRecords._

=======
import org.apache.spark.broadcast.Broadcast
import org.apache.spark.rdd.RDD
import org.broadinstitute.variant.vcf.VCFHeader
import parquet.avro.{AvroParquetInputFormat, AvroReadSupport}
import parquet.filter.UnboundRecordFilter
import parquet.hadoop.ParquetInputFormat
import parquet.hadoop.util.ContextUtil
>>>>>>> 00b851d4
import scala.collection.Map
import scala.collection.JavaConversions._
import scala.util.matching.Regex
import scala.Some

object AdamContext {
  // Add ADAM Spark context methods
  implicit def sparkContextToAdamContext(sc: SparkContext): AdamContext = new AdamContext(sc)

  // Add methods specific to ADAMRecord RDDs
  implicit def rddToAdamRecordRDD(rdd: RDD[ADAMRecord]) = new AdamRecordRDDFunctions(rdd)

  // Add methods specific to the ADAMPileup RDDs
  implicit def rddToAdamPileupRDD(rdd: RDD[ADAMPileup]) = new AdamPileupRDDFunctions(rdd)

  // Add methods specific to the ADAMGenotype RDDs
  implicit def rddToAdamGenotypeRDD(rdd: RDD[ADAMGenotype]) = new AdamGenotypeRDDFunctions(rdd)

  // Add methods specific to ADAMVariantContext RDDs
  implicit def rddToAdamVariantContextRDD(rdd: RDD[ADAMVariantContext]) = new AdamVariantContextRDDFunctions(rdd)

  // Add methods specific to the ADAMRod RDDs
  implicit def rddToAdamRodRDD(rdd: RDD[ADAMRod]) = new AdamRodRDDFunctions(rdd)

  // Add generic RDD methods for all types of ADAM RDDs
  implicit def rddToAdamRDD[T <% SpecificRecord : Manifest](rdd: RDD[T]) = new AdamRDDFunctions(rdd)

  // Add methods specific to the ADAMNucleotideContig RDDs
  implicit def rddToAdamRDD(rdd: RDD[ADAMNucleotideContig]) = new AdamNucleotideContigRDDFunctions(rdd)

  // Add implicits for the rich adam objects
  implicit def recordToRichRecord(record: ADAMRecord): RichADAMRecord = new RichADAMRecord(record)

  // implicit java to scala type conversions
  implicit def listToJavaList[A](list: List[A]): java.util.List[A] = seqAsJavaList(list)

  implicit def javaListToList[A](list: java.util.List[A]): List[A] = asScalaBuffer(list).toList

  implicit def javaSetToSet[A](set: java.util.Set[A]): Set[A] = {
    // toSet is necessary to make set immutable
    asScalaSet(set).toSet
  }

  implicit def intListToJavaIntegerList(list: List[Int]): java.util.List[java.lang.Integer] = {
    seqAsJavaList(list.map(i => i: java.lang.Integer))
  }

  implicit def charSequenceToString(cs: CharSequence): String = cs.toString

  implicit def charSequenceToList(cs: CharSequence): List[Char] = cs.toCharArray.toList

  implicit def mapToJavaMap[A, B](map: Map[A, B]): java.util.Map[A, B] = mapAsJavaMap(map)

  implicit def iterableToJavaCollection[A](i: Iterable[A]): java.util.Collection[A] = asJavaCollection(i)

  implicit def setToJavaSet[A](set: Set[A]): java.util.Set[A] = setAsJavaSet(set)

}

class AdamContext(sc: SparkContext) extends Serializable with Logging {

  private def adamBamDictionaryLoad(filePath: String): SequenceDictionary = {
    val samHeader = SAMHeaderReader.readSAMHeaderFrom(new Path(filePath), sc.hadoopConfiguration)
    adamBamDictionaryLoad(samHeader)
  }

  private def adamBamDictionaryLoad(samHeader : SAMFileHeader): SequenceDictionary = {
    SequenceDictionary.fromSAMHeader(samHeader)

  }

  private def adamBamLoadReadGroups(samHeader : SAMFileHeader) : RecordGroupDictionary = {
    RecordGroupDictionary.fromSAMHeader(samHeader)
  }

  private def adamBamLoad(filePath: String): RDD[ADAMRecord] = {
    log.info("Reading legacy BAM file format %s to create RDD".format(filePath))

    // We need to separately read the header, so that we can inject the sequence dictionary
    // data into each individual ADAMRecord (see the argument to samRecordConverter.convert,
    // below).
    val samHeader = SAMHeaderReader.readSAMHeaderFrom(new Path(filePath), sc.hadoopConfiguration)
    val seqDict = adamBamDictionaryLoad(samHeader)
    val readGroups =  adamBamLoadReadGroups(samHeader)

    val job = new Job(sc.hadoopConfiguration)
    val records = sc.newAPIHadoopFile(filePath, classOf[AnySAMInputFormat], classOf[LongWritable],
      classOf[SAMRecordWritable], ContextUtil.getConfiguration(job))
    val samRecordConverter = new SAMRecordConverter
    records.map(p => samRecordConverter.convert(p._2.get, seqDict, readGroups))
  }

  private def adamParquetLoad[T <% SpecificRecord : Manifest, U <: UnboundRecordFilter]
  (filePath: String, predicate: Option[Class[U]] = None, projection: Option[Schema] = None): RDD[T] = {
    log.info("Reading the ADAM file at %s to create RDD".format(filePath))
    val job = new Job(sc.hadoopConfiguration)
    ParquetInputFormat.setReadSupportClass(job, classOf[AvroReadSupport[T]])
    if (predicate.isDefined) {
      log.info("Using the specified push-down predicate")
      ParquetInputFormat.setUnboundRecordFilter(job, predicate.get)
    }
    if (projection.isDefined) {
      log.info("Using the specified projection schema")
      AvroParquetInputFormat.setRequestedProjection(job, projection.get)
    }
    val records = sc.newAPIHadoopFile(filePath,
      classOf[ParquetInputFormat[T]], classOf[Void], manifest[T].erasure.asInstanceOf[Class[T]],
      ContextUtil.getConfiguration(job)).map(p => p._2)
    if (predicate.isDefined) {
      // Strip the nulls that the predicate returns
      records.filter(p => p != null.asInstanceOf[T])
    } else {
      records
    }
  }

  /**
   * This method should create a new SequenceDictionary from any parquet file which contains
   * records that have the requisite reference{Name,Id,Length,Url} fields.
   *
   * (If the path is a BAM or SAM file, and the implicit type is an ADAMRecord, then it just defaults
   * to reading the SequenceDictionary out of the BAM header in the normal way.)
   *
   * @param filePath The path to the input data
   * @tparam T The type of records to return
   * @return A sequenceDictionary containing the names and indices of all the sequences to which the records
   *         in the corresponding file are aligned.
   */
  def adamDictionaryLoad[T <% SpecificRecord : Manifest](filePath: String): SequenceDictionary = {

    // This funkiness is required because (a) ADAMRecords require a different projection from any
    // other flattened schema, and (b) because the SequenceRecord.fromADAMRecord, below, is going
    // to be called through a flatMap rather than through a map tranformation on the underlying record RDD.
    val isAdamRecord = classOf[ADAMRecord].isAssignableFrom(manifest[T].erasure)
    val isAdamContig = classOf[ADAMNucleotideContig].isAssignableFrom(manifest[T].erasure)
    
    val projection =
      if (isAdamRecord) {
        Projection(
          ADAMRecordField.referenceId,
          ADAMRecordField.referenceName,
          ADAMRecordField.referenceLength,
          ADAMRecordField.referenceUrl,
          ADAMRecordField.mateReferenceId,
          ADAMRecordField.mateReference,
          ADAMRecordField.mateReferenceLength,
          ADAMRecordField.mateReferenceUrl,
          ADAMRecordField.readPaired,
          ADAMRecordField.firstOfPair,
          ADAMRecordField.readMapped,
          ADAMRecordField.mateMapped
        )
      } else if (isAdamContig) {
        Projection(ADAMNucleotideContigField.contigName,
                   ADAMNucleotideContigField.contigId,
                   ADAMNucleotideContigField.sequenceLength,
                   ADAMNucleotideContigField.url)
      } else {
        Projection(
          ADAMRecordField.referenceId,
          ADAMRecordField.referenceName,
          ADAMRecordField.referenceLength,
          ADAMRecordField.referenceUrl)
      }

    if (filePath.endsWith(".bam") || filePath.endsWith(".sam")) {
      if (isAdamRecord)
        adamBamDictionaryLoad(filePath)
      else
        throw new IllegalArgumentException("If you're reading a BAM/SAM file, the record type must be ADAMRecord")

    } else {
      val projected: RDD[T] = adamParquetLoad[T, UnboundRecordFilter](filePath, None, projection = Some(projection))

      val recs: RDD[SequenceRecord] =
        if (isAdamRecord) {
          projected.asInstanceOf[RDD[ADAMRecord]].distinct().flatMap(rec => SequenceRecord.fromADAMRecord(rec))
        } else if (isAdamContig) {
          projected.asInstanceOf[RDD[ADAMNucleotideContig]].distinct().map(ctg => SequenceRecord.fromADAMContig(ctg))
        } else {
          projected.distinct().map(SequenceRecord.fromSpecificRecord(_))
        }

      val dict = recs.aggregate(SequenceDictionary())(
        (dict: SequenceDictionary, rec: SequenceRecord) => dict + rec,
        (dict1: SequenceDictionary, dict2: SequenceDictionary) => dict1 ++ dict2)

      dict
    }
  }

  /**
   * Loads a VCF file and converts the Variant contexts in the file into ADAM format.
   *
   * @param filePath Path to the VCF file.
   * @return Returns an RDD containing ADAM variant contexts.
   */
  private def adamVcfLoad(filePath: String): RDD[ADAMVariantContext] = {
    log.info("Reading legacy VCF file format %s to create RDD".format(filePath))
    val job = new Job(sc.hadoopConfiguration)
    val records = sc.newAPIHadoopFile(filePath, classOf[VCFInputFormat], classOf[LongWritable],
      classOf[VariantContextWritable], ContextUtil.getConfiguration(job))
      .map(_._2)
      .filter(_ != null)

    val seekable = WrapSeekable.openPath(sc.hadoopConfiguration, new Path(filePath))
    val vcfHeader = VCFHeaderReader.readHeaderFrom(seekable)
    val seqDict = SequenceDictionary.fromVCFHeader(vcfHeader)
    val bcast = sc.broadcast(seqDict)

    val vcfRecordConverter = new VariantContextConverter
    records.map((vcw: VariantContextWritable) => vcfRecordConverter.convert(vcw, bcast.value))
  }

  /**
   * Loads an RDD of ADAM variant contexts from an input. This input can take two forms:
   * - A VCF/BCF file
   * - A collection of ADAM variant/genotype/annotation files
   *
   * @param filePath Path to the file to load.
   * @param variantPredicate Predicate to apply to variants.
   * @param genotypePredicate Predicate to apply to genotypes.
   * @param variantProjection Projection to apply to variants.
   * @param genotypeProjection Projection to apply to genotypes.
   * @return An RDD containing ADAM variant contexts.
   */
  def adamVariantContextLoad[U <: UnboundRecordFilter, V <: UnboundRecordFilter](filePath: String,
                                                                                 variantPredicate: Option[Class[U]] = None,
                                                                                 genotypePredicate: Option[Class[V]] = None,
                                                                                 variantProjection: Option[Schema] = None,
                                                                                 genotypeProjection: Option[Schema] = None,
                                                                                 annotationProjection: Map[ADAMVariantAnnotations.Value, Option[Schema]] = Map[ADAMVariantAnnotations.Value, Option[Schema]]()
                                                                                  ): RDD[ADAMVariantContext] = {
    if (filePath.endsWith(".vcf") || filePath.endsWith(".bcf")) {
      if (variantPredicate.isDefined || genotypePredicate.isDefined) {
        log.warn("Predicate is ignored when loading a VCF file.")
      }
      if (variantProjection.isDefined || genotypeProjection.isDefined) {
        log.warn("Projection is ignored when loading a VCF file.")
      }

      adamVcfLoad(filePath)
    } else {
      log.info("Reading variants.")
      val variants: RDD[ADAMVariant] = adamLoad(filePath + ".v", variantPredicate, variantProjection)

      log.info("Reading genotypes.")
      val genotypes: RDD[ADAMGenotype] = adamLoad(filePath + ".g", genotypePredicate, genotypeProjection)

      val domains: Option[RDD[ADAMVariantDomain]] = if (annotationProjection.contains(ADAMVariantAnnotations.ADAMVariantDomain)) {
        val domainProjection = annotationProjection(ADAMVariantAnnotations.ADAMVariantDomain)
        val fileExtension = ADAMVariantAnnotations.fileExtensions(ADAMVariantAnnotations.ADAMVariantDomain)

        Some(adamLoad(filePath + fileExtension, projection = domainProjection))
      } else {
        None
      }

      log.info("Merging variant and genotype data.")
      ADAMVariantContext.mergeVariantsAndGenotypes(variants, genotypes, domains)
    }
  }

  /**
   * This method will create a new RDD.
   * @param filePath The path to the input data
   * @param predicate An optional pushdown predicate to use when reading the data
   * @param projection An option projection schema to use when reading the data
   * @tparam T The type of records to return
   * @return An RDD with records of the specified type
   */
  def adamLoad[T <% SpecificRecord : Manifest, U <: UnboundRecordFilter]
  (filePath: String, predicate: Option[Class[U]] = None, projection: Option[Schema] = None): RDD[T] = {

    if (filePath.endsWith(".bam") || filePath.endsWith(".sam") && classOf[ADAMRecord].isAssignableFrom(manifest[T].erasure)) {
      if (predicate.isDefined) {
        log.warn("Predicate is ignored when loading a BAM file")
      }
      if (projection.isDefined) {
        log.warn("Projection is ignored when loading a BAM file")
      }
      adamBamLoad(filePath).asInstanceOf[RDD[T]]
    } else {
      adamParquetLoad(filePath, predicate, projection)
    }
  }

  /**
   * Searches a path recursively, returning the names of all directories in the tree whose
   * name matches the given regex.
   *
   * @param path The path to begin the search at
   * @param regex A regular expression
   * @return A sequence of Path objects corresponding to the identified directories.
   */
  def findFiles(path: Path, regex: String): Seq[Path] = {
    if (regex == null) {
      Seq(path)
    } else {
      val statuses = FileSystem.get(sc.hadoopConfiguration).listStatus(path)
      val r = Pattern.compile(regex)
      val (matches, recurse) = statuses.filter(s => s.isDir).map(s => s.getPath).partition(p => r.matcher(p.getName).matches())
      matches.toSeq ++ recurse.flatMap(p => findFiles(p, regex))
    }
  }

  /**
   * Takes a sequence of Path objects (e.g. the return value of findFiles).  Treats each path as
   * corresponding to a ADAMRecord set -- loads each ADAMRecord set, converts each set to use the
   * same SequenceDictionary, and returns the union of the RDDs.
   *
   * (GenomeBridge is using this to load BAMs that have been split into multiple files per sample,
   * for example, one-BAM-per-chromosome.)
   *
   * @param paths The locations of the parquet files to load
   * @return a single RDD[ADAMRecord] that contains the union of the ADAMRecords in the argument paths.
   */
  def loadAdamFromPaths(paths: Seq[Path]): RDD[ADAMRecord] = {
    def loadAdams(path: Path): (SequenceDictionary, RDD[ADAMRecord]) = {
      val dict = adamDictionaryLoad[ADAMRecord](path.toString)
      val rdd =adamLoad[ADAMRecord, UnboundRecordFilter](path.toString)
      (dict, rdd)
    }

    def remap(adams: Seq[(SequenceDictionary, RDD[ADAMRecord])]): Seq[RDD[ADAMRecord]] = {
      adams.headOption match {
        case None => Seq()
        case Some(head) =>
          head._2 +: adams.tail.map(v => {
            if (v._1.equals(head._1)) v._2
            else v._2.remapReferenceId(v._1.mapTo(head._1).toMap)(sc)
          })
      }
    }

    sc.union(remap(paths.map(loadAdams)))
  }
}


<|MERGE_RESOLUTION|>--- conflicted
+++ resolved
@@ -15,29 +15,20 @@
  */
 package edu.berkeley.cs.amplab.adam.rdd
 
-<<<<<<< HEAD
 import edu.berkeley.cs.amplab.adam.avro.{ADAMPileup, 
                                          ADAMRecord, 
                                          ADAMGenotype, 
                                          ADAMVariant, 
                                          ADAMVariantDomain, 
                                          ADAMNucleotideContig}
-import parquet.hadoop.ParquetInputFormat
-import parquet.avro.{AvroParquetInputFormat, AvroReadSupport}
-import parquet.hadoop.util.ContextUtil
-import org.apache.hadoop.mapreduce.Job
-import parquet.filter.UnboundRecordFilter
-import org.apache.avro.Schema
-import org.apache.avro.specific.SpecificRecord
-=======
-import edu.berkeley.cs.amplab.adam.avro.{ADAMPileup, ADAMRecord, ADAMGenotype, ADAMVariant, ADAMVariantDomain}
 import edu.berkeley.cs.amplab.adam.converters.{SAMRecordConverter, VariantContextConverter}
 import edu.berkeley.cs.amplab.adam.models._
 import edu.berkeley.cs.amplab.adam.models.ADAMRod
->>>>>>> 00b851d4
+import edu.berkeley.cs.amplab.adam.projections.{ADAMRecordField, 
+                                                Projection, 
+                                                ADAMVariantAnnotations, 
+                                                ADAMNucleotideContigField}
 import edu.berkeley.cs.amplab.adam.rich.{RichRDDReferenceRecords, RichADAMRecord}
-import edu.berkeley.cs.amplab.adam.rich.RichRDDReferenceRecords._
-import edu.berkeley.cs.amplab.adam.projections.{ADAMRecordField, Projection, ADAMVariantAnnotations}
 import edu.berkeley.cs.amplab.adam.rich.RichRDDReferenceRecords._
 import fi.tkk.ics.hadoop.bam.{SAMRecordWritable, AnySAMInputFormat, VariantContextWritable, VCFInputFormat}
 import fi.tkk.ics.hadoop.bam.util.{SAMHeaderReader, VCFHeaderReader, WrapSeekable}
@@ -49,15 +40,6 @@
 import org.apache.hadoop.io.LongWritable
 import org.apache.hadoop.mapreduce.Job
 import org.apache.spark.{Logging, SparkContext}
-import org.apache.hadoop.fs.{FileSystem, Path}
-<<<<<<< HEAD
-import fi.tkk.ics.hadoop.bam.util.SAMHeaderReader
-import edu.berkeley.cs.amplab.adam.projections.{ADAMRecordField, Projection, ADAMNucleotideContigField}
-import edu.berkeley.cs.amplab.adam.projections.ADAMVariantAnnotations
-import edu.berkeley.cs.amplab.adam.converters.{SAMRecordConverter, VariantContextConverter}
-import edu.berkeley.cs.amplab.adam.rich.RichRDDReferenceRecords._
-
-=======
 import org.apache.spark.broadcast.Broadcast
 import org.apache.spark.rdd.RDD
 import org.broadinstitute.variant.vcf.VCFHeader
@@ -65,7 +47,6 @@
 import parquet.filter.UnboundRecordFilter
 import parquet.hadoop.ParquetInputFormat
 import parquet.hadoop.util.ContextUtil
->>>>>>> 00b851d4
 import scala.collection.Map
 import scala.collection.JavaConversions._
 import scala.util.matching.Regex
