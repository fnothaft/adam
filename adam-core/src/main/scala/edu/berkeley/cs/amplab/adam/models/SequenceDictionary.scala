/**
 * Copyright 2013-2014. Genome Bridge LLC.
 *
 * Licensed under the Apache License, Version 2.0 (the "License");
 * you may not use this file except in compliance with the License.
 * You may obtain a copy of the License at
 *
 * http://www.apache.org/licenses/LICENSE-2.0
 *
 * Unless required by applicable law or agreed to in writing, software
 * distributed under the License is distributed on an "AS IS" BASIS,
 * WITHOUT WARRANTIES OR CONDITIONS OF ANY KIND, either express or implied.
 * See the License for the specific language governing permissions and
 * limitations under the License.
 */
package edu.berkeley.cs.amplab.adam.models

<<<<<<< HEAD
import scala.collection.JavaConversions._
import scala.math.Ordering.Implicits._

import scala.collection._
import edu.berkeley.cs.amplab.adam.avro.{ADAMRecord, ADAMNucleotideContig}
import net.sf.samtools.{SAMFileHeader, SAMFileReader, SAMSequenceRecord}
=======
import edu.berkeley.cs.amplab.adam.avro.ADAMRecord
import edu.berkeley.cs.amplab.adam.rdd.AdamContext._
import net.sf.samtools.{SAMFileHeader, SAMFileReader, SAMSequenceRecord, SAMSequenceDictionary}
>>>>>>> 00b851d4
import org.apache.avro.specific.SpecificRecord
import org.broadinstitute.variant.vcf.{VCFHeader, VCFContigHeaderLine}
import scala.collection._
import scala.collection.JavaConversions._
import scala.math.Ordering.Implicits._

/**
 * SequenceDictionary contains the (bijective) map between Ints (the referenceId) and Strings (the referenceName)
 * from the header of a BAM file, or the combined result of multiple such SequenceDictionaries.
 */
class SequenceDictionary(recordsIn: Iterable[SequenceRecord]) extends Serializable {

  // Intermediate value used to ensure that no referenceName or referenceId is listed twice with a different
  // referenceId or referenceName (respectively).  Notice the "toSet", which means it's okay to pass an Iterable
  // that lists the _same_ SequenceRecord twice.
  private val idNamePairs = recordsIn.map(rec => (rec.id, rec.name.toString)).toSet

  // check that no referenceId value is listed twice, to two different referenceNames
  assert(idNamePairs.groupBy(_._1).map(p => (p._1, p._2.size)).filter(p => p._2 > 1).isEmpty,
    "Duplicate ID in %s".format(idNamePairs))

  // check that no referenceName is listed twice, to two different referenceIds
  assert(idNamePairs.groupBy(_._2).map(p => (p._1, p._2.size)).filter(p => p._2 > 1).isEmpty,
    "Duplicate Name in %s".format(idNamePairs))

  // Pre-compute the hashCode, based on a sorted version of the idNamePairs list.
  private val _hashCode: Int = idNamePairs.toSeq.sortWith(_ < _).foldLeft(0) {
    (hash: Int, p: (Int, CharSequence)) => 37 * (hash + p._1) + p._2.hashCode
  }

  // Maps referenceId -> SequenceRecord
  private val recordIndices: mutable.Map[Int, SequenceRecord] =
    mutable.Map(recordsIn.map {
      rec => (rec.id, rec)
    }.toSeq: _*)

  // Maps referenceName -> SequenceRecord
  private val recordNames: mutable.Map[CharSequence, SequenceRecord] =
    mutable.Map(recordsIn.map {
      // Call toString explicitly, since otherwise we were picking up an Avro-specific Utf8 value here,
      // which was making the containsRefName method below fail in a hard-to-understand way.
      rec => (rec.name.toString, rec)
    }.toSeq: _*)

  def assignments: Map[Int, CharSequence] = recordIndices.map {
    case (id: Int, rec: SequenceRecord) =>
      (id, rec.name)
  }

  def apply(id: Int): SequenceRecord = recordIndices(id)

  /**
   * Returns the sequence record associated with a specific contig name.
   *
   * @param name Name to search for.
   * @return SequenceRecord associated with this record.
   */
  def apply(name: CharSequence): SequenceRecord = {
    // must explicitly call toString - see note at recordNames creation RE: Avro & Utf8
    recordNames(name.toString)
  }

  /**
   * Returns true if this sequence dictionary contains a reference with a specific name.
   *
   * @param name Reference name to look for.
   * @return True if reference is in this dictionary.
   */
  def containsRefName(name : CharSequence) : Boolean = {
    // must explicitly call toString - see note at recordNames creation RE: Avro & Utf8
    recordNames.contains(name.toString)
  }

  /**
   * Produces a Map of Int -> Int which maps the referenceIds from this SequenceDictionary
   * into referenceIds compatible with the argument SequenceDictionary ('dict').
   *
   * There are basically three cases that we have to handle here:
   * (1) ids for the same sequence name which are different between the dictionaries. These are
   * converted (from this.referenceId into dict.referenceId).
   * (2) ids which are in use (for different sequences) between the two dictionaries. In this case,
   * we mint a new identifier (using nonoverlappingHash) for the sequence in this dictionary
   * that won't conflict with any sequence in either dictionary.
   * (3) ids for sequences that aren't in the argument dict, and which don't conflict as in (2),
   * can be carried over as-is.
   *
   * (Note: if the source referenceId isn't in the Map produced by mapTo, we can assume that it
   * can be used without change in the new dictionary.  The method remap, below, actually implements
   * this identity.)
   *
   * The results of this mapTo should be useable by remap to produce a "compatible" dictionary,
   * i.e. for all d1 and d2,
   *
   * d1.remap(d1.mapTo(d2)).isCompatibleWith(d2)
   *
   * should be true.
   *
   * @param dict The target dictionary into whose referenceId space the ids of this dictionary should be mapped.
   * @return A Map whose values change the referenceIds in this dictionary; every referenceId in the source
   *         dictionary should be present in this Map
   */
  def mapTo(dict: SequenceDictionary): Map[Int, Int] = {

    /*
     * we start by assuming that all the sequences in the target dictionary will maintain their
     * existing identifiers -- mapTo won't imply any changes to the id/sequence correspondence in
     * the target dictionary.
     */
    val assign: mutable.Map[Int, CharSequence] = mutable.Map(dict.assignments.toSeq: _*)

    /*
     * Next, for every source sequence that is _not_ in the target dictionary, there are two cases:
     * 1. the source ID is not in use in the target -- in this case, just carry over the existing
     *    identifier into the assignment.
     * 2. the source ID _is_ already in use in the assignment -- in this case, we assign a new identifier
     *    for the source sequence, and store it in the assignment.
     */
    recordNames.keys.filter(!dict.recordNames.contains(_)).foreach {
      name =>
        val myIdx = recordNames(name).id
        if (assign.contains(myIdx)) {
          // using dict.nonoverlappingHash (rather than this.nonoverlappingHash) ensures
          // that the new identifier won't overlap with any other in the target dictionary
          // (and therefore, in the assignment map we're building, above).
          assign(dict.nonoverlappingHash(name)) = name
        } else {
          assign(myIdx) = name
        }
    }

    /*
     * At this point, 'assign' holds the desired id->sequence mapping of the "combined" target
     * and source dictionaries; to some extent, we've reverse-engineered the results of
     *
     *   this.remap(this.mapTo(dict)) ++ dict
     *
     * So now, we reverse the mapping (into sequence->id) and use it to convert source identifiers
     * into target identifiers.
     */
    val rassign: Map[CharSequence, Int] = Map(assign.toSeq.map(p => (p._2, p._1)): _*)
    val idxMap: Map[Int, Int] = Map(recordIndices.keys.map(idx => (idx, rassign(recordIndices(idx).name))).toSeq: _*)

    assert(idxMap.keys.filter(!recordIndices.contains(_)).isEmpty,
      "There we keys in the mapTo Map that weren't actually sequence indices")
    assert(recordIndices.keys.filter(!idxMap.contains(_)).isEmpty,
      "There were keys which weren't remapped by the mapTo idxMap")

    idxMap
  }

  /**
   * See the note to mapTo, above.

   * The results of this remap and mapTo should be to produce a "compatible" dictionary,
   * i.e. for all d1 and d2,
   *
   * d1.remap(d1.mapTo(d2)).isCompatibleWith(d2)
   *
   * should be true.
   *
   * @param idTransform The Map[Int,Int] to transform the identifiers of this dictionary; e.g. the output of
   *                    mapTo.
   * @return A new SequenceDictionary with just the referenceIds mapped through the given Map argument.
   */
  def remap(idTransform: Map[Int, Int]): SequenceDictionary = {
    def remapIndex(i: Int): Int =
      if (idTransform.contains(i)) idTransform(i) else i

    SequenceDictionary(idNamePairs.map {
      case (id, name) =>
        recordIndices(id).withReferenceId(remapIndex(id))
    }.toSeq: _*)
  }

  def records: Seq[SequenceRecord] = recordIndices.values.toSeq

  def +(rec: SequenceRecord): SequenceDictionary =
    new SequenceDictionary(recordsIn ++ List(rec))

  def +=(rec: SequenceRecord): SequenceDictionary = {

    recordIndices.put(rec.id, rec)
    recordNames.put(rec.name, rec)
    this
  }

  def ++(dict: SequenceDictionary): SequenceDictionary =
    new SequenceDictionary(recordsIn ++ dict.records)

  def ++(recs: Seq[SequenceRecord]): SequenceDictionary =
    recs.foldRight(this)((rec, dict) => dict + rec)

  def ++=(recs: Seq[SequenceRecord]): SequenceDictionary = {
    recs.foreach {
      rec => this += rec
    }
    this
  }

  def ++=(dict: SequenceDictionary): SequenceDictionary = {
    dict.recordIndices.keys.foreach {
      idx => {
        val newrec = dict.recordIndices(idx)
        recordIndices.put(newrec.id, newrec)
        recordNames.put(newrec.name, newrec)
      }
    }
    this
  }

  /**
   * Tests whether two dictionaries are compatible, where "compatible" means that
   * shared referenceName values are associated with the same referenceId, and
   * shared referenceId values are associated with the same referenceName.
   *
   * Roughly, two dictionaries are compatible if the ++ operator will succeed when
   * called on them together.
   *
   * @param dict The other dictionary with which to test compatibility
   * @return true if the dictionaries are compatible, false otherwise.
   */
  def isCompatibleWith(dict: SequenceDictionary): Boolean =
    recordIndices.keys.filter(dict.recordIndices.contains).filter(idx => recordIndices(idx) != dict.recordIndices(idx)).isEmpty &&
      recordNames.keys.filter(dict.recordNames.contains).filter(name => recordNames(name) != dict.recordNames(name)).isEmpty

  def nonoverlappingHash(x: CharSequence): Int =
    SequenceDictionary.nonoverlappingHash(x, idx => recordIndices.contains(idx))

  override def equals(x: Any): Boolean = {
    x match {
      case d: SequenceDictionary =>
        recordNames == d.recordNames && recordIndices == d.recordIndices
      case _ => false
    }
  }

  override def hashCode(): Int = _hashCode

  override def toString: String = idNamePairs.toString()

  /**
   * Converts this ADAM style sequence dictionary into a SAM style sequence dictionary.
   *
   * @return Returns a SAM formatted sequence dictionary.
   */
  def toSAMSequenceDictionary(): SAMSequenceDictionary = {
    new SAMSequenceDictionary(recordsIn.map(_.toSAMSequenceRecord).toList)
  }

  /**
   * Returns the reference names stored in this dictionary.
   *
   * @return Returns the reference names in this dictionary.
   */
  def getReferenceNames (): Iterable[String] = {
    recordsIn.map(_.name.toString)
  }
}

object SequenceDictionary {

  def apply(recordsIn: SequenceRecord*) = new SequenceDictionary(recordsIn)

  /**
   * Extracts a SAM sequence dictionary from a SAM file header and returns an
   * ADAM sequence dictionary.
   *
   * @see fromSAMSequenceDictionary
   *
   * @param header SAM file header.
   * @return Returns an ADAM style sequence dictionary.
   */
  def fromSAMHeader(header: SAMFileHeader): SequenceDictionary = {
    val samDict = header.getSequenceDictionary

    fromSAMSequenceDictionary(samDict)
  }

  /**
   * Extracts a SAM sequence dictionary from a VCF header and returns an
   * ADAM sequence dictionary.
   *
   * @see fromSAMSequenceDictionary
   *
   * @param header SAM file header.
   * @return Returns an ADAM style sequence dictionary.
   */
  def fromVCFHeader(header: VCFHeader): SequenceDictionary = {
    val contigLines: List[VCFContigHeaderLine] = header.getContigLines()

    // map over contig lines, 
    apply(contigLines.map(l => {
      val name = l.getID()
      val index = l.getContigIndex()

      // TODO: this is clearly not correct. however, the picard version we are currently using does _not_ have a way
      // to report contig length from a vcf. we can't fix this without an update being made to hadoop-bam first, so
      // i've flagged the hadoop-bam team to let them know -- FAN, 2/5/2014
      val length = 1

      SequenceRecord(index, name, length.toLong, null)
    }): _*)
  }

  /**
   * Converts a picard/samtools SAMSequenceDictionary into an ADAM sequence dictionary.
   *
   * @see fromSAMHeader
   * @see fromVCFHeader
   * 
   * @param samDict SAM style sequence dictionary.
   * @return Returns an ADAM style sequence dictionary.
   */
  def fromSAMSequenceDictionary(samDict: SAMSequenceDictionary): SequenceDictionary = {
    val samDictRecords: List[SAMSequenceRecord] = samDict.getSequences
    val seqDict: SequenceDictionary =
      SequenceDictionary(samDictRecords.map {
          seqRecord: SAMSequenceRecord => SequenceRecord.fromSamSequenceRecord(seqRecord)
        }: _*)

    seqDict
  }

  def fromSAMReader(samReader: SAMFileReader): SequenceDictionary =
    fromSAMHeader(samReader.getFileHeader)

  def nonoverlappingHash(x: CharSequence, conflicts: Int => Boolean): Int = {
    var hash = x.hashCode
    while (conflicts(hash)) {
      hash += 1
    }
    hash
  }
}

/**
 * Utility class within the SequenceDictionary; represents unique reference name-to-id correspondence
 *
 * @param id
 * @param name
 * @param length
 * @param url
 */
class SequenceRecord(val id: Int, val name: CharSequence, val length: Long, val url: CharSequence) extends Serializable {

  assert(name != null, "SequenceRecord.name is null")
  assert(name.length > 0, "SequenceRecord.name has length 0")
  //assert(length > 0, "SequenceRecord.length <= 0")

  def withReferenceId(newId: Int): SequenceRecord =
    new SequenceRecord(newId, name, length, url)

  override def equals(x: Any): Boolean = {
    x match {
      case y: SequenceRecord =>
        id == y.id && name == y.name && length == y.length && url == y.url
      case _ => false
    }
  }

  override def hashCode: Int = ((id + name.hashCode) * 37 + length.hashCode) * 37

  override def toString: String = "%s->%s=%d".format(id, name, length)

  /**
   * Converts this sequence record into a SAM sequence record.
   *
   * @return A SAM formatted sequence record.
   */
  def toSAMSequenceRecord (): SAMSequenceRecord = {
    val rec = new SAMSequenceRecord(name.toString, length.toInt)

    // NOTE: we should set the sam sequence record's id here, but, that is private inside of samtools - FAN, 2/5/2014

    // if url is defined, set it
    if (url != null) {
      rec.setAssembly(url)
    }

    rec
  }
}

object SequenceRecord {

  def apply(id: Int, name: CharSequence, length: Long, url: CharSequence = null): SequenceRecord =
    new SequenceRecord(id, name, length, url)

  /**
<<<<<<< HEAD
   * Converts an ADAM contig into a sequence record.
   *
   * @param ctg Contig to convert.
   * @return Contig expressed as a sequence record.
   */
  def fromADAMContig (ctg: ADAMNucleotideContig): SequenceRecord = {
    apply(ctg.getContigId, ctg.getContigName, ctg.getSequenceLength, ctg.getUrl)
=======
   * Generates a sequence record from a SAMSequence record.
   *
   * @param seqRecord SAM Sequence record input.
   * @return A new ADAM sequence record.
   */
  def fromSamSequenceRecord(seqRecord: SAMSequenceRecord): SequenceRecord = {
    apply(seqRecord.getSequenceIndex, seqRecord.getSequenceName, seqRecord.getSequenceLength, seqRecord.getAssembly)
>>>>>>> 00b851d4
  }

  /**
   * Convert an ADAMRecord into one or more SequenceRecords.
   * The reason that we can't simply use the "fromSpecificRecord" method, below, is that each ADAMRecord
   * can (through the fact that it could be a pair of reads) contain 1 or 2 possible SequenceRecord entries
   * for the SequenceDictionary itself.  Both have to be extracted, separately.
   *
   * @param rec The ADAMRecord from which to extract the SequenceRecord entries
   * @return a list of all SequenceRecord entries derivable from this record.
   */
  def fromADAMRecord(rec: ADAMRecord): Seq[SequenceRecord] = {

    assert(rec != null, "ADAMRecord was null")

    if (rec.getReadPaired) {

      // only process a read pair, if we're looking at the first element of the pair.
      if (rec.getFirstOfPair) {

        val left =
          if (rec.getReadMapped)
            List(SequenceRecord(rec.getReferenceId, rec.getReferenceName, rec.getReferenceLength, rec.getReferenceUrl))
          else
            List()

        val right =
          if (rec.getMateMapped)
            List(SequenceRecord(rec.getMateReferenceId, rec.getMateReference, rec.getMateReferenceLength, rec.getMateReferenceUrl))
          else
            List()

        left ++ right

      } else {
        List()
      }

    } else {

      if (rec.getReadMapped) {
        List(SequenceRecord(rec.getReferenceId, rec.getReferenceName, rec.getReferenceLength, rec.getReferenceUrl))
      } else {
        // If the read isn't mapped, then ignore the fields altogether.
        List()
      }
    }
  }

  def fromSpecificRecord(rec: SpecificRecord): SequenceRecord = {

    val schema = rec.getSchema

    new SequenceRecord(
      rec.get(schema.getField("referenceId").pos()).asInstanceOf[Int],
      rec.get(schema.getField("referenceName").pos()).asInstanceOf[CharSequence],
      rec.get(schema.getField("referenceLength").pos()).asInstanceOf[Long],
      rec.get(schema.getField("referenceUrl").pos()).asInstanceOf[CharSequence])

  }

}<|MERGE_RESOLUTION|>--- conflicted
+++ resolved
@@ -15,18 +15,9 @@
  */
 package edu.berkeley.cs.amplab.adam.models
 
-<<<<<<< HEAD
-import scala.collection.JavaConversions._
-import scala.math.Ordering.Implicits._
-
-import scala.collection._
 import edu.berkeley.cs.amplab.adam.avro.{ADAMRecord, ADAMNucleotideContig}
-import net.sf.samtools.{SAMFileHeader, SAMFileReader, SAMSequenceRecord}
-=======
-import edu.berkeley.cs.amplab.adam.avro.ADAMRecord
 import edu.berkeley.cs.amplab.adam.rdd.AdamContext._
 import net.sf.samtools.{SAMFileHeader, SAMFileReader, SAMSequenceRecord, SAMSequenceDictionary}
->>>>>>> 00b851d4
 import org.apache.avro.specific.SpecificRecord
 import org.broadinstitute.variant.vcf.{VCFHeader, VCFContigHeaderLine}
 import scala.collection._
@@ -416,7 +407,6 @@
     new SequenceRecord(id, name, length, url)
 
   /**
-<<<<<<< HEAD
    * Converts an ADAM contig into a sequence record.
    *
    * @param ctg Contig to convert.
@@ -424,7 +414,9 @@
    */
   def fromADAMContig (ctg: ADAMNucleotideContig): SequenceRecord = {
     apply(ctg.getContigId, ctg.getContigName, ctg.getSequenceLength, ctg.getUrl)
-=======
+  }
+
+  /*
    * Generates a sequence record from a SAMSequence record.
    *
    * @param seqRecord SAM Sequence record input.
@@ -432,7 +424,6 @@
    */
   def fromSamSequenceRecord(seqRecord: SAMSequenceRecord): SequenceRecord = {
     apply(seqRecord.getSequenceIndex, seqRecord.getSequenceName, seqRecord.getSequenceLength, seqRecord.getAssembly)
->>>>>>> 00b851d4
   }
 
   /**
