--- conflicted
+++ resolved
@@ -23,11 +23,11 @@
 import org.apache.avro.generic.IndexedRecord
 import org.apache.hadoop.fs.Path
 import org.apache.parquet.hadoop.metadata.CompressionCodecName
-import org.apache.spark.{Partitioner, SparkFiles}
+import org.apache.spark.{ Partitioner, SparkFiles }
 import org.apache.spark.api.java.JavaRDD
 import org.apache.spark.rdd.RDD
-import org.bdgenomics.adam.models.{RecordGroupDictionary, ReferenceRegion, SequenceDictionary}
-import org.bdgenomics.formats.avro.{Contig, RecordGroupMetadata, Sample}
+import org.bdgenomics.adam.models.{ RecordGroupDictionary, ReferenceRegion, SequenceDictionary }
+import org.bdgenomics.formats.avro.{ Contig, RecordGroupMetadata, Sample }
 import org.bdgenomics.utils.cli.SaveArgs
 import org.json4s.jackson.Json
 
@@ -121,8 +121,8 @@
   val self = this
 
   /**
-    *
-    */
+   *
+   */
   private[rdd] object SortedTrait extends Serializable {
     var isSorted: Boolean = false
     var partitionMapRdd: RDD[(ReferenceRegion, ReferenceRegion)] = null
@@ -136,18 +136,18 @@
     }
 
     /**
-      * This repartition method repartitions all data in this.rdd and distributes it as evenly as possible
-      * into the number of partitions provided. The data in this.rdd is already sorted (by ReferenceRegion.start)
-      * so we ensure that it is kept that way as we move data around.
-      *
-      * Data is repartitioned in lists to maintain the sorted order. After the repartition, the lists are placed
-      * in the correct order based on their original sorted order.
-      *
-      * @param partitions the number of partitions to repartition this.rdd into
-      * @return a new SortedGenomicRDDMixIn with the RDD partitioned evenly
-      */
+     * This repartition method repartitions all data in this.rdd and distributes it as evenly as possible
+     * into the number of partitions provided. The data in this.rdd is already sorted (by ReferenceRegion.start)
+     * so we ensure that it is kept that way as we move data around.
+     *
+     * Data is repartitioned in lists to maintain the sorted order. After the repartition, the lists are placed
+     * in the correct order based on their original sorted order.
+     *
+     * @param partitions the number of partitions to repartition this.rdd into
+     * @return a new SortedGenomicRDDMixIn with the RDD partitioned evenly
+     */
     private def evenlyRepartition(partitions: Int)(implicit tTag: ClassTag[T]): GenomicRDD[T, U] = {
-      if(!isSorted) return self
+      if (!isSorted) return self
       val collectedPartitionMap = partitionMap
       // we want to know exactly how much data is on each node
       val partitionTupleCounts: Array[Int] = rdd.mapPartitions(f => Iterator(f.size)).collect
@@ -162,27 +162,27 @@
         }, preservesPartitioning = true)
         .partitionBy(new GenomicPositionRangePartitioner(partitions)) //should we make a new partitioner for this trait?
         .mapPartitions(iter => {
-        // trying to avoid iterator access issues
-        val listRepresentation = iter.map(_._2).toList.sortBy(_._2.head._1)
-        Iterator(((listRepresentation.head._1._1, listRepresentation.last._1._2), listRepresentation.map(f => f._2)))
-      }, preservesPartitioning = true)
+          // trying to avoid iterator access issues
+          val listRepresentation = iter.map(_._2).toList.sortBy(_._2.head._1)
+          Iterator(((listRepresentation.head._1._1, listRepresentation.last._1._2), listRepresentation.map(f => f._2)))
+        }, preservesPartitioning = true)
 
       SortedTrait(finalPartitionedRDD.flatMap(f => f._2.flatten.map(f => f._2)), finalPartitionedRDD.keys)
     }
 
     /**
-      * Infers the correct reference region for each T given a the bounds of the partition (partitionMap)
-      * and returns the iterator with each T paired with the ReferenceRegion that it represents in that
-      * sorted location. This is important because a T can map to multiple ReferenceRegions.
-      *
-      * This version of the method works with getBalancedPartitionNumber
-      *
-      * @param iter The iterator (that partition's data) with each T zipped
-      * @param partitionMap the bounds of the partition where _._1 is the lower bound and _._2 is the
-      *                     upper bound
-      * @return An iterator of all T's keyed with the specific ReferenceRegion that the T represents in
-      *         the global sort, then keyed with the globally zipped position
-      */
+     * Infers the correct reference region for each T given a the bounds of the partition (partitionMap)
+     * and returns the iterator with each T paired with the ReferenceRegion that it represents in that
+     * sorted location. This is important because a T can map to multiple ReferenceRegions.
+     *
+     * This version of the method works with getBalancedPartitionNumber
+     *
+     * @param iter The iterator (that partition's data) with each T zipped
+     * @param partitionMap the bounds of the partition where _._1 is the lower bound and _._2 is the
+     *                     upper bound
+     * @return An iterator of all T's keyed with the specific ReferenceRegion that the T represents in
+     *         the global sort, then keyed with the globally zipped position
+     */
     private def inferCorrectReferenceRegionsForPartitionWithZip(iter: Iterator[(Long, T)], partitionMap: (ReferenceRegion, ReferenceRegion)): Iterator[(Long, (ReferenceRegion, T))] = {
       //converting to a list and making sure that we only look at values that are in our range
       val listRepresentation = iter.toList.map(f => (f._1, (getReferenceRegions(f._2).filter(g => List(g, partitionMap._1).sorted.head == partitionMap._1 || g == partitionMap._1).sorted, f._2)))
@@ -193,8 +193,7 @@
         //the first record on the partition is always the first to be added, and contains the lower bound (or next value after lower bound)
         if (i == 0) {
           listBuffer += ((listRepresentation(i)._1, (listRepresentation(i)._2._1.head, listRepresentation(i)._2._2)))
-        }
-        else {
+        } else {
           val previousReferenceRegion = listBuffer.last._2._1
           var j = 0
           //we should never run off the end of the list because there will always be at least the same number
@@ -209,16 +208,16 @@
     }
 
     /**
-      * Infers the correct reference region for each T given a the bounds of the partition (partitionMap)
-      * and returns the iterator with each T paired with the ReferenceRegion that it represents in that
-      * sorted location. This is important because a T can map to multiple ReferenceRegions.
-      *
-      * @param iter The iterator (that partition's data) of T objects
-      * @param partitionMap the bounds of the partition where _._1 is the lower bound and _._2 is the
-      *                     upper bound
-      * @return An iterator of all T's keyed with the specific ReferenceRegion that the T represents in
-      *         the global sort
-      */
+     * Infers the correct reference region for each T given a the bounds of the partition (partitionMap)
+     * and returns the iterator with each T paired with the ReferenceRegion that it represents in that
+     * sorted location. This is important because a T can map to multiple ReferenceRegions.
+     *
+     * @param iter The iterator (that partition's data) of T objects
+     * @param partitionMap the bounds of the partition where _._1 is the lower bound and _._2 is the
+     *                     upper bound
+     * @return An iterator of all T's keyed with the specific ReferenceRegion that the T represents in
+     *         the global sort
+     */
     def inferCorrectReferenceRegionsForPartition(iter: Iterator[T], partitionMap: (ReferenceRegion, ReferenceRegion)): Iterator[((ReferenceRegion, T))] = {
       //converting to a list and making sure that we only look at values that are in our range
       val listRepresentation = iter.toList.map(f => (getReferenceRegions(f).filter(g => List(g, partitionMap._1).sorted.head == partitionMap._1 || g == partitionMap._1).sorted, f))
@@ -228,8 +227,7 @@
         //the first record on the partition is always the first to be added, and contains the lower bound (or next value after lower bound)
         if (i == 0) {
           listBuffer += ((listRepresentation(i)._1.head, listRepresentation(i)._2))
-        }
-        else {
+        } else {
           val previousReferenceRegion = listBuffer.last._1
           var j = 0
           //we should never run off the end of the list because there will always be at least the same number
@@ -244,15 +242,15 @@
     }
 
     /**
-      * This is a function that splits each partition (iter) into lists keyed with the destination
-      * partition number. It preserves the order of the data received and thus is good for moving
-      * around sorted data. Each partition is given the same amount of data.
-      *
-      * @param iter The partition data. (k,v) where k is the index in the RDD and v is T
-      * @param average the average number of tuples on all partitions
-      * @return grouped lists keyed with the destination partition number. These lists maintain
-      *         their original order
-      */
+     * This is a function that splits each partition (iter) into lists keyed with the destination
+     * partition number. It preserves the order of the data received and thus is good for moving
+     * around sorted data. Each partition is given the same amount of data.
+     *
+     * @param iter The partition data. (k,v) where k is the index in the RDD and v is T
+     * @param average the average number of tuples on all partitions
+     * @return grouped lists keyed with the destination partition number. These lists maintain
+     *         their original order
+     */
     def getBalancedPartitionNumber(iter: Iterator[(Long, T)], partitionMap: (ReferenceRegion, ReferenceRegion), average: Double): Iterator[(Int, ((ReferenceRegion, ReferenceRegion), List[(Long, T)]))] = {
       // converting to list so we can package data that is going to the same node with a groupBy
       val correctPartition = inferCorrectReferenceRegionsForPartitionWithZip(iter, partitionMap)
@@ -261,22 +259,22 @@
     }
 
     /**
-      * The purpose of this method is to co-partition two RDDs according to their ReferenceRegions.
-      * It is useful during ShuffleRegionJoins because it guarantees no extra shuffling to get correct
-      * and complete region joins. RDD is already sorted coming in, so we take precaution to keep it
-      * that way.
-      *
-      * The simplest way of sending data to the correct node is to just send everything that has a
-      * start position that could fall within the boundaries
-      *
-      * This is best used under the condition that (repeatedly) repartitioning is more expensive than
-      * calculating the proper location of the records of this.rdd. It requires a pass through the
-      * co-located RDD to get the correct partition(s) for each record. It will assign a record to
-      * multiple partitions if necessary.
-      *
-      * @param rddToCoPartitionWith the rdd that this.rdd will be copartitioned with
-      * @return returns the newly repartitioned rdd that is co-partitioned with rddToCoPartitionWith
-      */
+     * The purpose of this method is to co-partition two RDDs according to their ReferenceRegions.
+     * It is useful during ShuffleRegionJoins because it guarantees no extra shuffling to get correct
+     * and complete region joins. RDD is already sorted coming in, so we take precaution to keep it
+     * that way.
+     *
+     * The simplest way of sending data to the correct node is to just send everything that has a
+     * start position that could fall within the boundaries
+     *
+     * This is best used under the condition that (repeatedly) repartitioning is more expensive than
+     * calculating the proper location of the records of this.rdd. It requires a pass through the
+     * co-located RDD to get the correct partition(s) for each record. It will assign a record to
+     * multiple partitions if necessary.
+     *
+     * @param rddToCoPartitionWith the rdd that this.rdd will be copartitioned with
+     * @return returns the newly repartitioned rdd that is co-partitioned with rddToCoPartitionWith
+     */
     def coPartitionByGenomicRegion[X, Y <: GenomicRDD[X, Y]](rddToCoPartitionWith: GenomicRDD[X, Y])(implicit tTag: ClassTag[T], xTag: ClassTag[X]): U = {
       assert(rddToCoPartitionWith.SortedTrait.isSorted)
       val collectedDestinationPartitionMap = rddToCoPartitionWith.SortedTrait.partitionMap
@@ -306,29 +304,26 @@
     }
 
     /**
-      * All shuffleRegionJoins share the same code to prepare, so this is a helper function that prepares all the data
-      * for joining. It starts by repartitioning (if needed) the leftRdd, which is <this>. Next, it copartitions the
-      * right Rdd with it. Before returning the RDDs, it puts them in the format that the joins need. The ReferenceRegion
-      * is inferred for each T/X.
-      *
-      * @param leftRdd Usually <this>, unless a repartition had to occur. The repartition only happens in cases where
-      *                the number of partitions requested for the join differs from the <this.partitions>.
-      * @param genomicRdd The RDD to join to.
-      * @return A tuple containing both RDDs ready to join. _._1 is the leftRdd and _._2 is the rightRdd
-      */
-    private def prepareForShuffleRegionJoin[X, Y <: GenomicRDD[X, Y], Z <: GenomicRDD[(T, X), Z]](leftRdd: GenomicRDD[T, U], genomicRdd: GenomicRDD[X, Y])
-                                                                                                 (implicit tTag: ClassTag[T], xTag: ClassTag[X]):
-                                                                                                 ((RDD[((ReferenceRegion, Int), T)], RDD[((ReferenceRegion, Int), X)])) = {
+     * All shuffleRegionJoins share the same code to prepare, so this is a helper function that prepares all the data
+     * for joining. It starts by repartitioning (if needed) the leftRdd, which is <this>. Next, it copartitions the
+     * right Rdd with it. Before returning the RDDs, it puts them in the format that the joins need. The ReferenceRegion
+     * is inferred for each T/X.
+     *
+     * @param leftRdd Usually <this>, unless a repartition had to occur. The repartition only happens in cases where
+     *                the number of partitions requested for the join differs from the <this.partitions>.
+     * @param genomicRdd The RDD to join to.
+     * @return A tuple containing both RDDs ready to join. _._1 is the leftRdd and _._2 is the rightRdd
+     */
+    private def prepareForShuffleRegionJoin[X, Y <: GenomicRDD[X, Y], Z <: GenomicRDD[(T, X), Z]](leftRdd: GenomicRDD[T, U], genomicRdd: GenomicRDD[X, Y])(implicit tTag: ClassTag[T], xTag: ClassTag[X]): ((RDD[((ReferenceRegion, Int), T)], RDD[((ReferenceRegion, Int), X)])) = {
       assert(leftRdd.SortedTrait.isSorted)
       val rightRdd: GenomicRDD[X, Y] =
         // if both are sorted, great! let's just co-partition the data properly
-        if(genomicRdd.SortedTrait.isSorted) {
-            genomicRdd.SortedTrait.coPartitionByGenomicRegion(leftRdd)
+        if (genomicRdd.SortedTrait.isSorted) {
+          genomicRdd.SortedTrait.coPartitionByGenomicRegion(leftRdd)
+        } // otherwise we will co-partition then sort
+        else {
+          genomicRdd.coPartitionByGenomicRegion(leftRdd)
         }
-        // otherwise we will co-partition then sort
-        else {
-            genomicRdd.coPartitionByGenomicRegion(leftRdd)
-          }
       assert(rightRdd.SortedTrait.isSorted)
 
       val leftPmap = leftRdd.SortedTrait.partitionMap
@@ -344,27 +339,34 @@
     }
 
     /**
-      * Performs a sort-merge inner join between this RDD and another RDD.
-      *
-      * In a sort-merge join, both RDDs are co-partitioned and sorted. The
-      * partitions are then zipped, and we do a merge join on each partition.
-      * The key equality function used for this join is the reference region
-      * overlap function. Since this is an inner join, all values who do not
-      * overlap a value from the other RDD are dropped.
-      *
-      * @param genomicRdd The right RDD in the join.
-      * @param optPartitions An Option to give the number of partitions you would like
-      * @return Returns a new genomic RDD containing all pairs of keys that
-      *   overlapped in the genomic coordinate space.
-      */
+     * Performs a sort-merge inner join between this RDD and another RDD.
+     *
+     * In a sort-merge join, both RDDs are co-partitioned and sorted. The
+     * partitions are then zipped, and we do a merge join on each partition.
+     * The key equality function used for this join is the reference region
+     * overlap function. Since this is an inner join, all values who do not
+     * overlap a value from the other RDD are dropped.
+     *
+     * @param genomicRdd The right RDD in the join.
+     * @param optPartitions An Option to give the number of partitions you would like
+     * @return Returns a new genomic RDD containing all pairs of keys that
+     *   overlapped in the genomic coordinate space.
+     */
     def shuffleRegionJoin[X, Y <: GenomicRDD[X, Y], Z <: GenomicRDD[(T, X), Z]](genomicRdd: GenomicRDD[X, Y],
-                                                                                         optPartitions: Option[Int] = None)(
-                                                                                         implicit tTag: ClassTag[T], xTag: ClassTag[X]):
-                                                                                         GenomicRDD[(T, X), Z] = {
+                                                                                optPartitions: Option[Int] = None)(
+                                                                                  implicit tTag: ClassTag[T], xTag: ClassTag[X]): GenomicRDD[(T, X), Z] = {
       // did the user provide a set partition count?
       // if no, we will avoid repartitioning this one
-      val partitions = optPartitions.getOrElse(rdd.partitions.length)
-      val leftRdd: GenomicRDD[T, U] = if(partitions != rdd.partitions.length) evenlyRepartition(partitions) else self
+      val estPartitions = optPartitions.getOrElse(Seq(rdd.partitions.length,
+        genomicRdd.rdd.partitions.length).max)
+      // if the user provides too high of a partition count, the estimated number
+      // of partitions can go to 0
+      val partitions = if (estPartitions >= 1) {
+        estPartitions
+      } else {
+        1
+      }
+      val leftRdd: GenomicRDD[T, U] = if (partitions != rdd.partitions.length) evenlyRepartition(partitions) else self
       val preparedRdds = prepareForShuffleRegionJoin(leftRdd, genomicRdd)
       val leftRddReadyToJoin = preparedRdds._1
       val rightRddReadyToJoin = preparedRdds._2
@@ -383,29 +385,35 @@
     }
 
     /**
-      * Performs a sort-merge inner join between this RDD and another RDD,
-      * followed by a groupBy on the left value.
-      *
-      * In a sort-merge join, both RDDs are co-partitioned and sorted. The
-      * partitions are then zipped, and we do a merge join on each partition.
-      * The key equality function used for this join is the reference region
-      * overlap function. Since this is an inner join, all values who do not
-      * overlap a value from the other RDD are dropped. In the same operation,
-      * we group all values by the left item in the RDD.
-      *
-      * @param genomicRdd The right RDD in the join.
-      * @return Returns a new genomic RDD containing all pairs of keys that
-      *   overlapped in the genomic coordinate space, grouped together by
-      *   the value they overlapped in the left RDD..
-      */
+     * Performs a sort-merge inner join between this RDD and another RDD,
+     * followed by a groupBy on the left value.
+     *
+     * In a sort-merge join, both RDDs are co-partitioned and sorted. The
+     * partitions are then zipped, and we do a merge join on each partition.
+     * The key equality function used for this join is the reference region
+     * overlap function. Since this is an inner join, all values who do not
+     * overlap a value from the other RDD are dropped. In the same operation,
+     * we group all values by the left item in the RDD.
+     *
+     * @param genomicRdd The right RDD in the join.
+     * @return Returns a new genomic RDD containing all pairs of keys that
+     *   overlapped in the genomic coordinate space, grouped together by
+     *   the value they overlapped in the left RDD..
+     */
     def shuffleRegionJoinAndGroupByLeft[X, Y <: GenomicRDD[X, Y], Z <: GenomicRDD[(T, Iterable[X]), Z]](genomicRdd: GenomicRDD[X, Y],
-                                                                                                                optPartitions: Option[Int] = None)
-                                                                                                                (implicit tTag: ClassTag[T], xTag: ClassTag[X]):
-                                                                                                                GenomicRDD[(T, Iterable[X]), Z] = {
+                                                                                                        optPartitions: Option[Int] = None)(implicit tTag: ClassTag[T], xTag: ClassTag[X]): GenomicRDD[(T, Iterable[X]), Z] = {
       // did the user provide a set partition count?
       // if no, we will avoid repartitioning this one
-      val partitions = optPartitions.getOrElse(rdd.partitions.length)
-      val leftRdd: GenomicRDD[T, U] = if(partitions != rdd.partitions.length) evenlyRepartition(partitions) else self
+      val estPartitions = optPartitions.getOrElse(Seq(rdd.partitions.length,
+        genomicRdd.rdd.partitions.length).max)
+      // if the user provides too high of a partition count, the estimated number
+      // of partitions can go to 0
+      val partitions = if (estPartitions >= 1) {
+        estPartitions
+      } else {
+        1
+      }
+      val leftRdd: GenomicRDD[T, U] = if (partitions != rdd.partitions.length) evenlyRepartition(partitions) else self
       val preparedRdds = prepareForShuffleRegionJoin(leftRdd, genomicRdd)
       val leftRddReadyToJoin = preparedRdds._1
       val rightRddReadyToJoin = preparedRdds._2
@@ -419,12 +427,12 @@
       val joinedRDD = InnerShuffleRegionJoin[T, X](endSequences,
         partitions,
         rdd.context).joinCoPartitionedRdds(leftRddReadyToJoin, rightRddReadyToJoin).mapPartitionsWithIndex((idx, iter) => {
-        if (iter.isEmpty) Iterator()
-        else {
-          val listRepresentation = iter.toList
-          listRepresentation.groupBy(_._1).mapValues(_.map(_._2).toIterable).toIterator
-        }
-      }, preservesPartitioning = true)
+          if (iter.isEmpty) Iterator()
+          else {
+            val listRepresentation = iter.toList
+            listRepresentation.groupBy(_._1).mapValues(_.map(_._2).toIterable).toIterator
+          }
+        }, preservesPartitioning = true)
 
       GenericGenomicRDD[(T, Iterable[X])](
         joinedRDD,
@@ -436,31 +444,38 @@
     }
 
     /**
-      * Performs a sort-merge right outer join between this RDD and another RDD,
-      * followed by a groupBy on the left value, if not null.
-      *
-      * In a sort-merge join, both RDDs are co-partitioned and sorted. The
-      * partitions are then zipped, and we do a merge join on each partition.
-      * The key equality function used for this join is the reference region
-      * overlap function. In the same operation, we group all values by the left
-      * item in the RDD. Since this is a right outer join, all values from the
-      * right RDD who did not overlap a value from the left RDD are placed into
-      * a length-1 Iterable with a `None` key.
-      *
-      * @param genomicRdd The right RDD in the join.
-      * @return Returns a new genomic RDD containing all pairs of keys that
-      *   overlapped in the genomic coordinate space, grouped together by
-      *   the value they overlapped in the left RDD, and all values from the
-      *   right RDD that did not overlap an item in the left RDD.
-      */
+     * Performs a sort-merge right outer join between this RDD and another RDD,
+     * followed by a groupBy on the left value, if not null.
+     *
+     * In a sort-merge join, both RDDs are co-partitioned and sorted. The
+     * partitions are then zipped, and we do a merge join on each partition.
+     * The key equality function used for this join is the reference region
+     * overlap function. In the same operation, we group all values by the left
+     * item in the RDD. Since this is a right outer join, all values from the
+     * right RDD who did not overlap a value from the left RDD are placed into
+     * a length-1 Iterable with a `None` key.
+     *
+     * @param genomicRdd The right RDD in the join.
+     * @return Returns a new genomic RDD containing all pairs of keys that
+     *   overlapped in the genomic coordinate space, grouped together by
+     *   the value they overlapped in the left RDD, and all values from the
+     *   right RDD that did not overlap an item in the left RDD.
+     */
     def rightOuterShuffleRegionJoinAndGroupByLeft[X, Y <: GenomicRDD[X, Y], Z <: GenomicRDD[(Option[T], Iterable[X]), Z]](genomicRdd: GenomicRDD[X, Y],
-                                                                                                                                   optPartitions: Option[Int] = None)(
-                                                                                                                                   implicit tTag: ClassTag[T], xTag: ClassTag[X]):
-                                                                                                                                   GenomicRDD[(Option[T], Iterable[X]), Z] = {
+                                                                                                                          optPartitions: Option[Int] = None)(
+                                                                                                                            implicit tTag: ClassTag[T], xTag: ClassTag[X]): GenomicRDD[(Option[T], Iterable[X]), Z] = {
       // did the user provide a set partition count?
       // if no, we will avoid repartitioning this one
-      val partitions = optPartitions.getOrElse(rdd.partitions.length)
-      val leftRdd: GenomicRDD[T, U] = if(partitions != rdd.partitions.length) evenlyRepartition(partitions) else self
+      val estPartitions = optPartitions.getOrElse(Seq(rdd.partitions.length,
+        genomicRdd.rdd.partitions.length).max)
+      // if the user provides too high of a partition count, the estimated number
+      // of partitions can go to 0
+      val partitions = if (estPartitions >= 1) {
+        estPartitions
+      } else {
+        1
+      }
+      val leftRdd: GenomicRDD[T, U] = if (partitions != rdd.partitions.length) evenlyRepartition(partitions) else self
       val preparedRdds = prepareForShuffleRegionJoin(leftRdd, genomicRdd)
       val leftRddReadyToJoin = preparedRdds._1
       val rightRddReadyToJoin = preparedRdds._2
@@ -480,28 +495,35 @@
     }
 
     /**
-      * Performs a sort-merge full outer join between this RDD and another RDD.
-      *
-      * In a sort-merge join, both RDDs are co-partitioned and sorted. The
-      * partitions are then zipped, and we do a merge join on each partition.
-      * The key equality function used for this join is the reference region
-      * overlap function. Since this is a full outer join, if a value from either
-      * RDD does not overlap any values in the other RDD, it will be paired with
-      * a `None` in the product of the join.
-      *
-      * @param genomicRdd The right RDD in the join.
-      * @return Returns a new genomic RDD containing all pairs of keys that
-      *   overlapped in the genomic coordinate space, and values that did not
-      *   overlap will be paired with a `None`.
-      */
+     * Performs a sort-merge full outer join between this RDD and another RDD.
+     *
+     * In a sort-merge join, both RDDs are co-partitioned and sorted. The
+     * partitions are then zipped, and we do a merge join on each partition.
+     * The key equality function used for this join is the reference region
+     * overlap function. Since this is a full outer join, if a value from either
+     * RDD does not overlap any values in the other RDD, it will be paired with
+     * a `None` in the product of the join.
+     *
+     * @param genomicRdd The right RDD in the join.
+     * @return Returns a new genomic RDD containing all pairs of keys that
+     *   overlapped in the genomic coordinate space, and values that did not
+     *   overlap will be paired with a `None`.
+     */
     def fullOuterShuffleRegionJoin[X, Y <: GenomicRDD[X, Y], Z <: GenomicRDD[(Option[T], Option[X]), Z]](genomicRdd: GenomicRDD[X, Y],
-                                                                                                                  optPartitions: Option[Int] = None)(
-                                                                                                                  implicit tTag: ClassTag[T], xTag: ClassTag[X]):
-                                                                                                                  GenomicRDD[(Option[T], Option[X]), Z] = {
+                                                                                                         optPartitions: Option[Int] = None)(
+                                                                                                           implicit tTag: ClassTag[T], xTag: ClassTag[X]): GenomicRDD[(Option[T], Option[X]), Z] = {
       // did the user provide a set partition count?
       // if no, we will avoid repartitioning this one
-      val partitions = optPartitions.getOrElse(rdd.partitions.length)
-      val leftRdd: GenomicRDD[T, U] = if(partitions != rdd.partitions.length) evenlyRepartition(partitions) else self
+      val estPartitions = optPartitions.getOrElse(Seq(rdd.partitions.length,
+        genomicRdd.rdd.partitions.length).max)
+      // if the user provides too high of a partition count, the estimated number
+      // of partitions can go to 0
+      val partitions = if (estPartitions >= 1) {
+        estPartitions
+      } else {
+        1
+      }
+      val leftRdd: GenomicRDD[T, U] = if (partitions != rdd.partitions.length) evenlyRepartition(partitions) else self
       val preparedRdds = prepareForShuffleRegionJoin(leftRdd, genomicRdd)
       val leftRddReadyToJoin = preparedRdds._1
       val rightRddReadyToJoin = preparedRdds._2
@@ -521,29 +543,36 @@
     }
 
     /**
-      * Performs a sort-merge left outer join between this RDD and another RDD.
-      *
-      * In a sort-merge join, both RDDs are co-partitioned and sorted. The
-      * partitions are then zipped, and we do a merge join on each partition.
-      * The key equality function used for this join is the reference region
-      * overlap function. Since this is a left outer join, all values in the
-      * right RDD that do not overlap a value from the left RDD are dropped.
-      * If a value from the left RDD does not overlap any values in the right
-      * RDD, it will be paired with a `None` in the product of the join.
-      *
-      * @param genomicRdd The right RDD in the join.
-      * @return Returns a new genomic RDD containing all pairs of keys that
-      *   overlapped in the genomic coordinate space, and all keys from the
-      *   left RDD that did not overlap a key in the right RDD.
-      */
+     * Performs a sort-merge left outer join between this RDD and another RDD.
+     *
+     * In a sort-merge join, both RDDs are co-partitioned and sorted. The
+     * partitions are then zipped, and we do a merge join on each partition.
+     * The key equality function used for this join is the reference region
+     * overlap function. Since this is a left outer join, all values in the
+     * right RDD that do not overlap a value from the left RDD are dropped.
+     * If a value from the left RDD does not overlap any values in the right
+     * RDD, it will be paired with a `None` in the product of the join.
+     *
+     * @param genomicRdd The right RDD in the join.
+     * @return Returns a new genomic RDD containing all pairs of keys that
+     *   overlapped in the genomic coordinate space, and all keys from the
+     *   left RDD that did not overlap a key in the right RDD.
+     */
     def leftOuterShuffleRegionJoin[X, Y <: GenomicRDD[X, Y], Z <: GenomicRDD[(T, Option[X]), Z]](genomicRdd: GenomicRDD[X, Y],
-                                                                                                          optPartitions: Option[Int] = None)(
-                                                                                                          implicit tTag: ClassTag[T], xTag: ClassTag[X]):
-                                                                                                          GenomicRDD[(T, Option[X]), Z] = {
+                                                                                                 optPartitions: Option[Int] = None)(
+                                                                                                   implicit tTag: ClassTag[T], xTag: ClassTag[X]): GenomicRDD[(T, Option[X]), Z] = {
       // did the user provide a set partition count?
       // if no, we will avoid repartitioning this one
-      val partitions = optPartitions.getOrElse(rdd.partitions.length)
-      val leftRdd: GenomicRDD[T, U] = if(partitions != rdd.partitions.length) evenlyRepartition(partitions) else self
+      val estPartitions = optPartitions.getOrElse(Seq(rdd.partitions.length,
+        genomicRdd.rdd.partitions.length).max)
+      // if the user provides too high of a partition count, the estimated number
+      // of partitions can go to 0
+      val partitions = if (estPartitions >= 1) {
+        estPartitions
+      } else {
+        1
+      }
+      val leftRdd: GenomicRDD[T, U] = if (partitions != rdd.partitions.length) evenlyRepartition(partitions) else self
       val preparedRdds = prepareForShuffleRegionJoin(leftRdd, genomicRdd)
       val leftRddReadyToJoin = preparedRdds._1
       val rightRddReadyToJoin = preparedRdds._2
@@ -563,29 +592,36 @@
     }
 
     /**
-      * Performs a sort-merge right outer join between this RDD and another RDD.
-      *
-      * In a sort-merge join, both RDDs are co-partitioned and sorted. The
-      * partitions are then zipped, and we do a merge join on each partition.
-      * The key equality function used for this join is the reference region
-      * overlap function. Since this is a right outer join, all values in the
-      * left RDD that do not overlap a value from the right RDD are dropped.
-      * If a value from the right RDD does not overlap any values in the left
-      * RDD, it will be paired with a `None` in the product of the join.
-      *
-      * @param genomicRdd The right RDD in the join.
-      * @return Returns a new genomic RDD containing all pairs of keys that
-      *   overlapped in the genomic coordinate space, and all keys from the
-      *   right RDD that did not overlap a key in the left RDD.
-      */
+     * Performs a sort-merge right outer join between this RDD and another RDD.
+     *
+     * In a sort-merge join, both RDDs are co-partitioned and sorted. The
+     * partitions are then zipped, and we do a merge join on each partition.
+     * The key equality function used for this join is the reference region
+     * overlap function. Since this is a right outer join, all values in the
+     * left RDD that do not overlap a value from the right RDD are dropped.
+     * If a value from the right RDD does not overlap any values in the left
+     * RDD, it will be paired with a `None` in the product of the join.
+     *
+     * @param genomicRdd The right RDD in the join.
+     * @return Returns a new genomic RDD containing all pairs of keys that
+     *   overlapped in the genomic coordinate space, and all keys from the
+     *   right RDD that did not overlap a key in the left RDD.
+     */
     def rightOuterShuffleRegionJoin[X, Y <: GenomicRDD[X, Y], Z <: GenomicRDD[(Option[T], X), Z]](genomicRdd: GenomicRDD[X, Y],
-                                                                                                           optPartitions: Option[Int] = None)(
-                                                                                                           implicit tTag: ClassTag[T], xTag: ClassTag[X]):
-                                                                                                           GenomicRDD[(Option[T], X), Z] = {
+                                                                                                  optPartitions: Option[Int] = None)(
+                                                                                                    implicit tTag: ClassTag[T], xTag: ClassTag[X]): GenomicRDD[(Option[T], X), Z] = {
       // did the user provide a set partition count?
       // if no, we will avoid repartitioning this one
-      val partitions = optPartitions.getOrElse(rdd.partitions.length)
-      val leftRdd: GenomicRDD[T, U] = if(partitions != rdd.partitions.length) evenlyRepartition(partitions) else self
+      val estPartitions = optPartitions.getOrElse(Seq(rdd.partitions.length,
+        genomicRdd.rdd.partitions.length).max)
+      // if the user provides too high of a partition count, the estimated number
+      // of partitions can go to 0
+      val partitions = if (estPartitions >= 1) {
+        estPartitions
+      } else {
+        1
+      }
+      val leftRdd: GenomicRDD[T, U] = if (partitions != rdd.partitions.length) evenlyRepartition(partitions) else self
       val preparedRdds = prepareForShuffleRegionJoin(leftRdd, genomicRdd)
       val leftRddReadyToJoin = preparedRdds._1
       val rightRddReadyToJoin = preparedRdds._2
@@ -1026,36 +1062,15 @@
    * @return Returns a new genomic RDD containing all pairs of keys that
    *   overlapped in the genomic coordinate space.
    */
-<<<<<<< HEAD
   def shuffleRegionJoin[X, Y <: GenomicRDD[X, Y], Z <: GenomicRDD[(T, X), Z]](genomicRdd: GenomicRDD[X, Y],
                                                                               optPartitions: Option[Int] = None)(
-                                                                              implicit tTag: ClassTag[T], xTag: ClassTag[X]):
-                                                                              GenomicRDD[(T, X), Z] = {
+                                                                                implicit tTag: ClassTag[T], xTag: ClassTag[X]): GenomicRDD[(T, X), Z] = {
     // did the user provide a set partition count?
     // if no, take the max partition count from our rdds
     val partitions = optPartitions.getOrElse(Seq(rdd.partitions.length,
       genomicRdd.rdd.partitions.length).max)
     val leftRdd = repartitionAndSortByGenomicCoordinate(partitions)
     leftRdd.SortedTrait.shuffleRegionJoin(genomicRdd, optPartitions)
-=======
-  def shuffleRegionJoin[X, Y <: GenomicRDD[X, Y], Z <: GenomicRDD[(T, X), Z]](
-    genomicRdd: GenomicRDD[X, Y],
-    optPartitions: Option[Int] = None)(
-      implicit tTag: ClassTag[T], xTag: ClassTag[X]): GenomicRDD[(T, X), Z] = {
-
-    val (partitionSize, endSequences) = joinPartitionSizeAndSequences(optPartitions,
-      genomicRdd)
-
-    // key the RDDs and join
-    GenericGenomicRDD[(T, X)](
-      InnerShuffleRegionJoin[T, X](endSequences,
-        partitionSize,
-        rdd.context).partitionAndJoin(flattenRddByRegions(),
-          genomicRdd.flattenRddByRegions()),
-      endSequences,
-      kv => { getReferenceRegions(kv._1) ++ genomicRdd.getReferenceRegions(kv._2) })
-      .asInstanceOf[GenomicRDD[(T, X), Z]]
->>>>>>> 47fa49cb
   }
 
   /**
@@ -1074,11 +1089,9 @@
    *   overlapped in the genomic coordinate space, and all keys from the
    *   right RDD that did not overlap a key in the left RDD.
    */
-<<<<<<< HEAD
   def rightOuterShuffleRegionJoin[X, Y <: GenomicRDD[X, Y], Z <: GenomicRDD[(Option[T], X), Z]](genomicRdd: GenomicRDD[X, Y],
                                                                                                 optPartitions: Option[Int] = None)(
-                                                                                                implicit tTag: ClassTag[T], xTag: ClassTag[X]):
-                                                                                                GenomicRDD[(Option[T], X), Z] = {
+                                                                                                  implicit tTag: ClassTag[T], xTag: ClassTag[X]): GenomicRDD[(Option[T], X), Z] = {
 
     // did the user provide a set partition count?
     // if no, take the max partition count from our rdds
@@ -1087,28 +1100,6 @@
 
     val leftRdd = repartitionAndSortByGenomicCoordinate(partitions)
     leftRdd.SortedTrait.rightOuterShuffleRegionJoin(genomicRdd, optPartitions)
-=======
-  def rightOuterShuffleRegionJoin[X, Y <: GenomicRDD[X, Y], Z <: GenomicRDD[(Option[T], X), Z]](
-    genomicRdd: GenomicRDD[X, Y],
-    optPartitions: Option[Int] = None)(
-      implicit tTag: ClassTag[T], xTag: ClassTag[X]): GenomicRDD[(Option[T], X), Z] = {
-
-    val (partitionSize, endSequences) = joinPartitionSizeAndSequences(optPartitions,
-      genomicRdd)
-
-    // key the RDDs and join
-    GenericGenomicRDD[(Option[T], X)](
-      RightOuterShuffleRegionJoin[T, X](endSequences,
-        partitionSize,
-        rdd.context).partitionAndJoin(flattenRddByRegions(),
-          genomicRdd.flattenRddByRegions()),
-      endSequences,
-      kv => {
-        Seq(kv._1.map(v => getReferenceRegions(v))).flatten.flatten ++
-          genomicRdd.getReferenceRegions(kv._2)
-      })
-      .asInstanceOf[GenomicRDD[(Option[T], X), Z]]
->>>>>>> 47fa49cb
   }
 
   /**
@@ -1127,11 +1118,9 @@
    *   overlapped in the genomic coordinate space, and all keys from the
    *   left RDD that did not overlap a key in the right RDD.
    */
-<<<<<<< HEAD
   def leftOuterShuffleRegionJoin[X, Y <: GenomicRDD[X, Y], Z <: GenomicRDD[(T, Option[X]), Z]](genomicRdd: GenomicRDD[X, Y],
                                                                                                optPartitions: Option[Int] = None)(
-                                                                                               implicit tTag: ClassTag[T], xTag: ClassTag[X]):
-                                                                                               GenomicRDD[(T, Option[X]), Z] = {
+                                                                                                 implicit tTag: ClassTag[T], xTag: ClassTag[X]): GenomicRDD[(T, Option[X]), Z] = {
     // did the user provide a set partition count?
     // if no, take the max partition count from our rdds
     val partitions = optPartitions.getOrElse(Seq(rdd.partitions.length,
@@ -1139,28 +1128,6 @@
 
     val leftRdd = repartitionAndSortByGenomicCoordinate(partitions)
     leftRdd.SortedTrait.leftOuterShuffleRegionJoin(genomicRdd, optPartitions)
-=======
-  def leftOuterShuffleRegionJoin[X, Y <: GenomicRDD[X, Y], Z <: GenomicRDD[(T, Option[X]), Z]](
-    genomicRdd: GenomicRDD[X, Y],
-    optPartitions: Option[Int] = None)(
-      implicit tTag: ClassTag[T], xTag: ClassTag[X]): GenomicRDD[(T, Option[X]), Z] = {
-
-    val (partitionSize, endSequences) = joinPartitionSizeAndSequences(optPartitions,
-      genomicRdd)
-
-    // key the RDDs and join
-    GenericGenomicRDD[(T, Option[X])](
-      LeftOuterShuffleRegionJoin[T, X](endSequences,
-        partitionSize,
-        rdd.context).partitionAndJoin(flattenRddByRegions(),
-          genomicRdd.flattenRddByRegions()),
-      endSequences,
-      kv => {
-        Seq(kv._2.map(v => genomicRdd.getReferenceRegions(v))).flatten.flatten ++
-          getReferenceRegions(kv._1)
-      })
-      .asInstanceOf[GenomicRDD[(T, Option[X]), Z]]
->>>>>>> 47fa49cb
   }
 
   /**
@@ -1178,12 +1145,9 @@
    *   overlapped in the genomic coordinate space, and values that did not
    *   overlap will be paired with a `None`.
    */
-<<<<<<< HEAD
   def fullOuterShuffleRegionJoin[X, Y <: GenomicRDD[X, Y], Z <: GenomicRDD[(Option[T], Option[X]), Z]](genomicRdd: GenomicRDD[X, Y],
                                                                                                        optPartitions: Option[Int] = None)(
-                                                                                                       implicit tTag: ClassTag[T], xTag: ClassTag[X]):
-                                                                                                       GenomicRDD[(Option[T], Option[X]), Z] = {
-
+                                                                                                         implicit tTag: ClassTag[T], xTag: ClassTag[X]): GenomicRDD[(Option[T], Option[X]), Z] = {
     // did the user provide a set partition count?
     // if no, take the max partition count from our rdds
     val partitions = optPartitions.getOrElse(Seq(rdd.partitions.length,
@@ -1191,28 +1155,6 @@
 
     val leftRdd = repartitionAndSortByGenomicCoordinate(partitions)
     leftRdd.SortedTrait.fullOuterShuffleRegionJoin(genomicRdd, optPartitions)
-=======
-  def fullOuterShuffleRegionJoin[X, Y <: GenomicRDD[X, Y], Z <: GenomicRDD[(Option[T], Option[X]), Z]](
-    genomicRdd: GenomicRDD[X, Y],
-    optPartitions: Option[Int] = None)(
-      implicit tTag: ClassTag[T], xTag: ClassTag[X]): GenomicRDD[(Option[T], Option[X]), Z] = {
-
-    val (partitionSize, endSequences) = joinPartitionSizeAndSequences(optPartitions,
-      genomicRdd)
-
-    // key the RDDs and join
-    GenericGenomicRDD[(Option[T], Option[X])](
-      FullOuterShuffleRegionJoin[T, X](endSequences,
-        partitionSize,
-        rdd.context).partitionAndJoin(flattenRddByRegions(),
-          genomicRdd.flattenRddByRegions()),
-      endSequences,
-      kv => {
-        Seq(kv._2.map(v => genomicRdd.getReferenceRegions(v)),
-          kv._1.map(v => getReferenceRegions(v))).flatten.flatten
-      })
-      .asInstanceOf[GenomicRDD[(Option[T], Option[X]), Z]]
->>>>>>> 47fa49cb
   }
 
   /**
@@ -1231,11 +1173,9 @@
    *   overlapped in the genomic coordinate space, grouped together by
    *   the value they overlapped in the left RDD..
    */
-<<<<<<< HEAD
   def shuffleRegionJoinAndGroupByLeft[X, Y <: GenomicRDD[X, Y], Z <: GenomicRDD[(T, Iterable[X]), Z]](genomicRdd: GenomicRDD[X, Y],
                                                                                                       optPartitions: Option[Int] = None)(
-                                                                                                      implicit tTag: ClassTag[T], xTag: ClassTag[X]):
-                                                                                                      GenomicRDD[(T, Iterable[X]), Z] = {
+                                                                                                        implicit tTag: ClassTag[T], xTag: ClassTag[X]): GenomicRDD[(T, Iterable[X]), Z] = {
     // did the user provide a set partition count?
     // if no, take the max partition count from our rdds
     val partitions = optPartitions.getOrElse(Seq(rdd.partitions.length,
@@ -1243,28 +1183,6 @@
 
     val leftRdd = repartitionAndSortByGenomicCoordinate(partitions)
     leftRdd.SortedTrait.shuffleRegionJoinAndGroupByLeft(genomicRdd, optPartitions)
-=======
-  def shuffleRegionJoinAndGroupByLeft[X, Y <: GenomicRDD[X, Y], Z <: GenomicRDD[(T, Iterable[X]), Z]](
-    genomicRdd: GenomicRDD[X, Y],
-    optPartitions: Option[Int] = None)(
-      implicit tTag: ClassTag[T], xTag: ClassTag[X]): GenomicRDD[(T, Iterable[X]), Z] = {
-
-    val (partitionSize, endSequences) = joinPartitionSizeAndSequences(optPartitions,
-      genomicRdd)
-
-    // key the RDDs and join
-    GenericGenomicRDD[(T, Iterable[X])](
-      InnerShuffleRegionJoinAndGroupByLeft[T, X](endSequences,
-        partitionSize,
-        rdd.context).partitionAndJoin(flattenRddByRegions(),
-          genomicRdd.flattenRddByRegions()),
-      endSequences,
-      kv => {
-        (kv._2.flatMap(v => genomicRdd.getReferenceRegions(v)) ++
-          getReferenceRegions(kv._1)).toSeq
-      })
-      .asInstanceOf[GenomicRDD[(T, Iterable[X]), Z]]
->>>>>>> 47fa49cb
   }
 
   /**
@@ -1286,11 +1204,9 @@
    *   the value they overlapped in the left RDD, and all values from the
    *   right RDD that did not overlap an item in the left RDD.
    */
-<<<<<<< HEAD
   def rightOuterShuffleRegionJoinAndGroupByLeft[X, Y <: GenomicRDD[X, Y], Z <: GenomicRDD[(Option[T], Iterable[X]), Z]](genomicRdd: GenomicRDD[X, Y],
-                                                                                                      optPartitions: Option[Int] = None)(
-                                                                                                      implicit tTag: ClassTag[T], xTag: ClassTag[X]):
-                                                                                                      GenomicRDD[(Option[T], Iterable[X]), Z] = {
+                                                                                                                        optPartitions: Option[Int] = None)(
+                                                                                                                          implicit tTag: ClassTag[T], xTag: ClassTag[X]): GenomicRDD[(Option[T], Iterable[X]), Z] = {
     // did the user provide a set partition count?
     // if no, take the max partition count from our rdds
     val partitions = optPartitions.getOrElse(Seq(rdd.partitions.length,
@@ -1301,22 +1217,22 @@
   }
 
   /**
-    * The purpose of this method is to co-partition two RDDs according to their ReferenceRegions.
-    * It is useful during ShuffleRegionJoins because it guarantees no extra shuffling to get correct
-    * and complete region joins. RDD is already sorted coming in, so we take precaution to keep it
-    * that way.
-    *
-    * The simplest way of sending data to the correct node is to just send everything that has a
-    * start position that could fall within the boundaries
-    *
-    * This is best used under the condition that (repeatedly) repartitioning is more expensive than
-    * calculating the proper location of the records of this.rdd. It requires a pass through the
-    * co-located RDD to get the correct partition(s) for each record. It will assign a record to
-    * multiple partitions if necessary.
-    *
-    * @param rddToCoPartitionWith the rdd that this.rdd will be copartitioned with
-    * @return returns the newly repartitioned rdd that is co-partitioned with rddToCoPartitionWith
-    */
+   * The purpose of this method is to co-partition two RDDs according to their ReferenceRegions.
+   * It is useful during ShuffleRegionJoins because it guarantees no extra shuffling to get correct
+   * and complete region joins. RDD is already sorted coming in, so we take precaution to keep it
+   * that way.
+   *
+   * The simplest way of sending data to the correct node is to just send everything that has a
+   * start position that could fall within the boundaries
+   *
+   * This is best used under the condition that (repeatedly) repartitioning is more expensive than
+   * calculating the proper location of the records of this.rdd. It requires a pass through the
+   * co-located RDD to get the correct partition(s) for each record. It will assign a record to
+   * multiple partitions if necessary.
+   *
+   * @param rddToCoPartitionWith the rdd that this.rdd will be copartitioned with
+   * @return returns the newly repartitioned rdd that is co-partitioned with rddToCoPartitionWith
+   */
   def coPartitionByGenomicRegion[X, Y <: GenomicRDD[X, Y]](rddToCoPartitionWith: GenomicRDD[X, Y])(implicit tTag: ClassTag[T], xTag: ClassTag[X]): U = {
     assert(rddToCoPartitionWith.SortedTrait.isSorted)
     val collectedDestinationPartitionMap = rddToCoPartitionWith.SortedTrait.partitionMap
@@ -1343,7 +1259,6 @@
     SortedTrait(finalPartitionedRDD.keys, newPartitionMap)
   }
 
-
   /**
    * This method is the first method called when there is some need for the
    * data to be sorted. We are assuming no previous knowledge about data
@@ -1389,29 +1304,6 @@
         case _                      => throw new Exception("Reference Region Key require to partition on Genomic Position")
       }
     }
-
-=======
-  def rightOuterShuffleRegionJoinAndGroupByLeft[X, Y <: GenomicRDD[X, Y], Z <: GenomicRDD[(Option[T], Iterable[X]), Z]](
-    genomicRdd: GenomicRDD[X, Y],
-    optPartitions: Option[Int] = None)(
-      implicit tTag: ClassTag[T], xTag: ClassTag[X]): GenomicRDD[(Option[T], Iterable[X]), Z] = {
-
-    val (partitionSize, endSequences) = joinPartitionSizeAndSequences(optPartitions,
-      genomicRdd)
-
-    // key the RDDs and join
-    GenericGenomicRDD[(Option[T], Iterable[X])](
-      RightOuterShuffleRegionJoinAndGroupByLeft[T, X](endSequences,
-        partitionSize,
-        rdd.context).partitionAndJoin(flattenRddByRegions(),
-          genomicRdd.flattenRddByRegions()),
-      endSequences,
-      kv => {
-        (kv._2.flatMap(v => genomicRdd.getReferenceRegions(v)) ++
-          kv._1.toSeq.flatMap(v => getReferenceRegions(v))).toSeq
-      })
-      .asInstanceOf[GenomicRDD[(Option[T], Iterable[X]), Z]]
->>>>>>> 47fa49cb
   }
 }
 
@@ -1496,19 +1388,15 @@
 
   override protected def saveMetadata(filePath: String) {
 
-<<<<<<< HEAD
     val sampleSchema = Sample.SCHEMA$
     if (SortedTrait.isSorted) {
       sampleSchema.addProp("sorted", "true".asInstanceOf[Any])
       sampleSchema.addProp("partitionMap", SortedTrait.partitionMap.mkString(",").asInstanceOf[Any])
     }
-=======
     // write vcf headers to file
     VCFHeaderUtils.write(new VCFHeader(headerLines.toSet),
       new Path("%s/_header".format(filePath)),
       rdd.context.hadoopConfiguration)
-
->>>>>>> 47fa49cb
     // get file to write to
     saveAvro("%s/_samples.avro".format(filePath),
       rdd.context,
