ADAM Changelog

Trunk (not yet released)

  NEW FEATURES

  * Added ability to load and merge multiple ADAM files into a single RDD.

  * Pairwise, quantitative ADAM file comparisons: the CompareAdam command has been extended to calculate
    metrics on pairs of ADAM files which contain the same reads processed in two different ways (e.g.
    two different implementations of a pre-processing pipeline).  This can be used to compare different
    pipelines based on their read-by-read concordance across a number of fields: position, alignment,
    mapping and base quality scores, and can be extended to support new metrics or aggregations.

<<<<<<< HEAD
  * Added FASTA import, and RDD convenience functions for remapping contig IDs. This allows for reference
    sequences to be imported into an efficient record where bases are stored as a list of enums. Additionally,
    convenience values are calculated. This feature was introduced in PR #79.
=======
  * Added helper functions for properly generating VCF headers for VCF export. This streamlines the process
    of converting ADAM Variant Calls to the legacy VCF format. This was added in PR#85.
>>>>>>> 00b851d4

  OPTIMIZATIONS

  IMPROVEMENTS

  BUG FIXES

  * Fixed issues where VCF header was not being written correctly. This prevented variant calls from being
    written after conversion. This was fixed in PR#85.<|MERGE_RESOLUTION|>--- conflicted
+++ resolved
@@ -12,14 +12,12 @@
     pipelines based on their read-by-read concordance across a number of fields: position, alignment,
     mapping and base quality scores, and can be extended to support new metrics or aggregations.
 
-<<<<<<< HEAD
   * Added FASTA import, and RDD convenience functions for remapping contig IDs. This allows for reference
     sequences to be imported into an efficient record where bases are stored as a list of enums. Additionally,
     convenience values are calculated. This feature was introduced in PR #79.
-=======
+
   * Added helper functions for properly generating VCF headers for VCF export. This streamlines the process
     of converting ADAM Variant Calls to the legacy VCF format. This was added in PR#85.
->>>>>>> 00b851d4
 
   OPTIMIZATIONS
 
